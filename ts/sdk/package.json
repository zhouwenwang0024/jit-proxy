{
	"name": "@drift-labs/jit-proxy",
	"version": "0.12.66",
	"scripts": {
		"clean": "rm -rf lib",
		"build": "yarn clean && tsc"
	},
	"dependencies": {
		"@coral-xyz/anchor": "0.26.0",
<<<<<<< HEAD
		"tweetnacl-util": "^0.15.1",
=======
>>>>>>> 548314d7
		"@drift-labs/sdk": "2.108.0-beta.4",
		"@solana/web3.js": "1.91.7"
	},
	"engines": {
		"node": ">=18"
	}
}<|MERGE_RESOLUTION|>--- conflicted
+++ resolved
@@ -7,10 +7,7 @@
 	},
 	"dependencies": {
 		"@coral-xyz/anchor": "0.26.0",
-<<<<<<< HEAD
 		"tweetnacl-util": "^0.15.1",
-=======
->>>>>>> 548314d7
 		"@drift-labs/sdk": "2.108.0-beta.4",
 		"@solana/web3.js": "1.91.7"
 	},
